--- conflicted
+++ resolved
@@ -1,11 +1,6 @@
-<<<<<<< HEAD
 # SPDX-License-Identifier: BSD-3-Clause
 
-from supremacy.core.engine import Engine
-=======
 from supremacy import Engine
->>>>>>> c1efd4e3
-
 from template_ai import PlayerAi
 
 names = [
